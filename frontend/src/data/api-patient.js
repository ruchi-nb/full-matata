--- conflicted
+++ resolved
@@ -8,10 +8,6 @@
 /**
  * Get patient profile
  */
-<<<<<<< HEAD
-export function getPatientProfile() {
-  return request("/api/v1/patients/profile", { method: "GET" });
-=======
 export async function getPatientProfile() {
   try {
     const profile = await request("/patients/profile", { method: "GET" });
@@ -53,7 +49,6 @@
     // Re-throw the original error if we can't handle it
     throw error;
   }
->>>>>>> 1198cc9b
 }
 
 /**
